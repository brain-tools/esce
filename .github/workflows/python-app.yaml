name: Python Tests

on:
  push:
    branches: [ test ]
  pull_request:
    branches: [ main, dev ]

jobs:
  tests:
    runs-on: ubuntu-latest

    steps:
    - name: Checkout
      uses: actions/checkout@v3

    - name: Install poetry
      run: pipx install poetry

    - name: Set up Python 3.9
      uses: actions/setup-python@v4
      with:
        python-version: '3.9'
        cache: 'poetry'

    - name: Install dependencies
      run: |
        poetry install

    - name: Run unit tests
      run: |
        poetry run pytest -m "not slow" --cov=esce --cov-report=term 

    - name: Run snakemake workflow test
      run: |
        poetry run snakemake --configfile tests/test_config.yaml -F -c1 all

<<<<<<< HEAD
    - name: Run snakemake submodule test (slow)
      run: |
        export GITHUB_TOKEN=${{ github.token }}
        poetry run snakemake -s tests/snakefile_submodule -c1 -F --use-conda --conda-frontend conda
=======
    - name: Run snakemake submodule test
      run: |
        export GITHUB_TOKEN=${{ github.token }}
        poetry run snakemake -s tests/test_snakefile_submodule.smk -c1 -F all
        
    # - name: Run snakemake submodule test with conda
    #   run: |
    #     export GITHUB_TOKEN=${{ github.token }}
    #     poetry run snakemake -s tests/test_snakefile_submodule.smk -c1 -F --use-conda --conda-frontend conda prepare_data
    #     poetry run snakemake -s tests/test_snakefile_submodule.smk -c1 -F --use-conda --conda-frontend conda run
>>>>>>> 9f61b601
<|MERGE_RESOLUTION|>--- conflicted
+++ resolved
@@ -35,12 +35,6 @@
       run: |
         poetry run snakemake --configfile tests/test_config.yaml -F -c1 all
 
-<<<<<<< HEAD
-    - name: Run snakemake submodule test (slow)
-      run: |
-        export GITHUB_TOKEN=${{ github.token }}
-        poetry run snakemake -s tests/snakefile_submodule -c1 -F --use-conda --conda-frontend conda
-=======
     - name: Run snakemake submodule test
       run: |
         export GITHUB_TOKEN=${{ github.token }}
@@ -49,6 +43,4 @@
     # - name: Run snakemake submodule test with conda
     #   run: |
     #     export GITHUB_TOKEN=${{ github.token }}
-    #     poetry run snakemake -s tests/test_snakefile_submodule.smk -c1 -F --use-conda --conda-frontend conda prepare_data
-    #     poetry run snakemake -s tests/test_snakefile_submodule.smk -c1 -F --use-conda --conda-frontend conda run
->>>>>>> 9f61b601
+    #     poetry run snakemake -s tests/test_snakefile_submodule.smk -c1 -F --use-conda --conda-frontend conda all