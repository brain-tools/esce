--- conflicted
+++ resolved
@@ -1,5 +1,5 @@
 from pathlib import Path
-from typing import Dict, Tuple
+from typing import Tuple, Dict
 from zipfile import ZipFile
 import codecs
 
@@ -23,13 +23,6 @@
 def get_int(b: bytes) -> int:
     return int(codecs.encode(b, "hex"), 16)
 
-<<<<<<< HEAD
-
-# todo: remove torchvision dependency
-def get_mnist() -> Tuple[np.ndarray, Dict[str, np.ndarray]]:
-    from torchvision.datasets import MNIST
-=======
->>>>>>> c74f21a5
 
 def read_sn3_tensor(path: Path) -> np.ndarray:
     with path.open("rb") as f:
@@ -125,7 +118,7 @@
 
     if not gz_path.is_file():
         print("Downloading HIGGS.csv.gz...")
-        url = "https://archive.ics.uci.edu/ml/machine-learning-databases/00280/HIGGS.csv.gz"  # noqa
+        url = "https://archive.ics.uci.edu/ml/machine-learning-databases/00280/HIGGS.csv.gz"
         download_file(url, gz_path)
 
     df = pd.read_csv(gz_path, nrows=12000)
