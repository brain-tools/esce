--- conflicted
+++ resolved
@@ -43,13 +43,7 @@
             data_corrected[i] = data_raw[i] - model.predict(confounds[i].reshape(1, -1))
         else:
             data_corrected[i][:] = np.nan
-<<<<<<< HEAD
-    
+
     with h5py.File(out_path, 'w') as f:
             f.create_dataset('data', data=data_corrected)
             f.create_dataset('mask', data=xy_mask)
-
-=======
->>>>>>> 16619ff8
-
-    np.save(out_path, data_corrected)